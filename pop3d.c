--- conflicted
+++ resolved
@@ -76,11 +76,6 @@
 		case 't':
 			if ((mtype = m_type(optarg)) == -1)
 				errx(1, "%s invalid argument", optarg);
-<<<<<<< HEAD
-			if (mtype == M_MAILDIR && strcmp(mpath, MBOX_PATH) == 0)
-				mpath = MAILDIR_PATH;
-=======
->>>>>>> e1d168cf
 			mtype_str = optarg;
 			break;
 		default:
@@ -113,11 +108,7 @@
 	if ((pw = getpwnam(POP3D_USER)) == NULL)
 		fatalx("main: getpwnam " POP3D_USER);
 
-<<<<<<< HEAD
-	pop3e_pid = pop3_main(pair, afamily, pw);
-=======
-	pop3_main(pair, pw);
->>>>>>> e1d168cf
+	pop3_main(pair, afamily, pw);
 	close(pair[1]);
 	setproctitle("[priv]");
 	logit(LOG_INFO, "pop3d ready; type:%s, path:%s", mtype_str, mpath);
