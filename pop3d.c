/*
 * Copyright (c) 2014 Sunil Nimmagadda <sunil@nimmagadda.net>
 *
 * Permission to use, copy, modify, and distribute this software for any
 * purpose with or without fee is hereby granted, provided that the above
 * copyright notice and this permission notice appear in all copies.
 *
 * THE SOFTWARE IS PROVIDED "AS IS" AND THE AUTHOR DISCLAIMS ALL WARRANTIES
 * WITH REGARD TO THIS SOFTWARE INCLUDING ALL IMPLIED WARRANTIES OF
 * MERCHANTABILITY AND FITNESS. IN NO EVENT SHALL THE AUTHOR BE LIABLE FOR
 * ANY SPECIAL, DIRECT, INDIRECT, OR CONSEQUENTIAL DAMAGES OR ANY DAMAGES
 * WHATSOEVER RESULTING FROM LOSS OF USE, DATA OR PROFITS, WHETHER IN AN
 * ACTION OF CONTRACT, NEGLIGENCE OR OTHER TORTIOUS ACTION, ARISING OUT OF
 * OR IN CONNECTION WITH THE USE OR PERFORMANCE OF THIS SOFTWARE.
 */

#include <sys/param.h>
#include <sys/types.h>
#include <sys/socket.h>
#include <sys/time.h>
#include <sys/wait.h>

#include <bsd_auth.h>
#include <err.h>
#include <event.h>
#include <login_cap.h>
#include <pwd.h>
#include <signal.h>
#include <stdio.h>
#include <stdlib.h>
#include <string.h>
#include <syslog.h>
#include <unistd.h>

#include "imsgev.h"
#include "pop3d.h"

#define	MBOX_PATH	"/var/mail/%u"
#define MAILDIR_PATH	"~/Maildir"
#define	POP3D_USER	"_pop3d"

static void authenticate(struct imsgev *, struct imsg *);
static void pop3e_imsgev(struct imsgev *, int , struct imsg *);
static void needfd(struct imsgev *);
static void sig_handler(int, short, void *);
static enum m_type m_type(const char *);
static void usage(void);

static struct imsgev	iev_pop3e;
<<<<<<< HEAD
static const char	*mpath;
static int		mtype = M_MBOX;
static int		afamily = AF_UNSPEC;
=======
const char		*mpath;
int			mtype = M_MBOX;
>>>>>>> 55da3a38

int
main(int argc, char *argv[])
{
	struct passwd	*pw;
	struct event	ev_sigint, ev_sigterm, ev_sighup, ev_sigchld;
	const char	*path = NULL, *mtype_str = "mbox";
	int		ch, d = 0, pair[2];

	while ((ch = getopt(argc, argv, "dp:t:46")) != -1) {
		switch (ch) {
		case '4':
			afamily = AF_INET;
			break;
		case '6':
			afamily = AF_INET6;
			break;
		case 'd':
			d = 1;
			break;
		case 'p':
			path = optarg;
			break;
		case 't':
			if ((mtype = m_type(optarg)) == -1)
				errx(1, "%s invalid argument", optarg);
			mtype_str = optarg;
			break;
		default:
			usage();
		}
	}

	argc -= optind;
	argv += optind;
	if (argc > 0 || *argv)
		usage();

	if (path)
		mpath = path;
	else
		mpath = (mtype == M_MAILDIR) ? MAILDIR_PATH : MBOX_PATH;

	log_init(d);
	if (geteuid())
		fatalx("need root privileges");

	if (!d && daemon(1, 0) == -1)
		fatal("failed to daemonize");

	if (socketpair(AF_UNIX, SOCK_STREAM, AF_UNSPEC, pair) == -1)
		fatal("socketpair");

	set_nonblocking(pair[0]);
	set_nonblocking(pair[1]);
	if ((pw = getpwnam(POP3D_USER)) == NULL)
		fatalx("main: getpwnam " POP3D_USER);

	pop3_main(pair, afamily, pw);
	close(pair[1]);
	setproctitle("[priv]");
	logit(LOG_INFO, "pop3d ready; type:%s, path:%s", mtype_str, mpath);
	event_init();
	signal_set(&ev_sigint, SIGINT, sig_handler, NULL);
	signal_set(&ev_sighup, SIGHUP, sig_handler, NULL);
	signal_set(&ev_sigterm, SIGTERM, sig_handler, NULL);
	signal_set(&ev_sigchld, SIGCHLD, sig_handler, NULL);
	signal_add(&ev_sigint, NULL);
	signal_add(&ev_sighup, NULL);
	signal_add(&ev_sigterm, NULL);
	signal_add(&ev_sigchld, NULL);
	imsgev_init(&iev_pop3e, pair[0], NULL, pop3e_imsgev, needfd);
	if (event_dispatch() < 0)
		fatal("event_dispatch");

	logit(LOG_INFO, "pop3d exiting");
	return (0);
}

static void
pop3e_imsgev(struct imsgev *iev, int code, struct imsg *imsg)
{
	switch (code) {
	case IMSGEV_IMSG:
		switch (imsg->hdr.type) {
		case IMSG_AUTH:
			authenticate(iev, imsg);
			break;
		default:
			logit(LOG_DEBUG, "%s: unexpected imsg %u",
			    __func__, imsg->hdr.type);
			break;
		}
		break;
	case IMSGEV_EREAD:
	case IMSGEV_EWRITE:
	case IMSGEV_EIMSG:
		fatal("pop3d: imsgev read/write error");
		break;
	case IMSGEV_DONE:
		event_loopexit(NULL);
		break;
	}
}

static void
authenticate(struct imsgev *iev, struct imsg *imsg)
{
	struct auth_req	*req = imsg->data;
	struct passwd	*pw;
	int		pair[2];

	if (auth_userokay(req->user, NULL, "auth-pop3", req->pass) == 0) {
		logit(LOG_INFO, "%u: auth [%s] failed",
		    imsg->hdr.peerid, req->user);
		pair[0] = -1;
		goto end;
	}

	logit(LOG_INFO, "%u: auth [%s] passed", imsg->hdr.peerid,
	    req->user);
	if (socketpair(AF_UNIX, SOCK_STREAM, PF_UNSPEC, pair) == -1)
		fatal("socketpair");

	set_nonblocking(pair[0]);
	set_nonblocking(pair[1]);
	if ((pw = getpwnam(req->user)) == NULL)
		fatalx("authenticate: getpwnam");

	if (maildrop_setup(imsg->hdr.peerid, pair, pw) == -1) {
		logit(LOG_INFO, "%u: unable to fork maildrop process",
		    imsg->hdr.peerid);
		pair[0] = -1;
		goto end;
	}

	close(pair[1]);
end:
	imsgev_xcompose(iev, IMSG_AUTH, imsg->hdr.peerid, 0,
	    pair[0], NULL, 0, "authenticate");
}

static void
needfd(struct imsgev *iev)
{
	fatalx("pop3d should never need an fd");
}

static void
sig_handler(int sig, short event, void *arg)
{
	int status;

	switch (sig) {
	case SIGINT:
	case SIGHUP:
	case SIGTERM:
		imsgev_clear(&iev_pop3e);
		event_loopexit(NULL);
		break;
	case SIGCHLD:
		if (waitpid(WAIT_ANY, &status, WNOHANG) > 0)
			if ((WIFEXITED(status) && WEXITSTATUS(status) != 0) ||
			    WIFSIGNALED(status)) {
				logit(LOG_ERR, "Lost pop3 engine");
				event_loopexit(NULL);
			}
		break;
	}
}

static enum m_type
m_type(const char *str)
{
	if (strcasecmp(str, "mbox") == 0)
		return M_MBOX;

	if (strcasecmp(str, "maildir") == 0)
		return M_MAILDIR;

	return (-1);
}

static void
usage(void)
{
	extern char *__progname;

	fprintf(stderr, "usage: %s [-46d] [-p path] [-t type]\n", __progname);
	exit(EXIT_FAILURE);
}
<|MERGE_RESOLUTION|>--- conflicted
+++ resolved
@@ -47,14 +47,9 @@
 static void usage(void);
 
 static struct imsgev	iev_pop3e;
-<<<<<<< HEAD
-static const char	*mpath;
-static int		mtype = M_MBOX;
-static int		afamily = AF_UNSPEC;
-=======
 const char		*mpath;
 int			mtype = M_MBOX;
->>>>>>> 55da3a38
+static int		afamily = AF_UNSPEC;
 
 int
 main(int argc, char *argv[])
