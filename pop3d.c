--- conflicted
+++ resolved
@@ -47,12 +47,7 @@
 static void usage(void);
 
 static struct imsgev	iev_pop3e;
-<<<<<<< HEAD
-static pid_t		pop3e_pid;
 static const char	*mpath;
-=======
-static const char	*mpath = MBOX_PATH;
->>>>>>> 79f4a865
 static int		mtype = M_MBOX;
 
 int
