/*
 * Copyright (c) 2014 Sunil Nimmagadda <sunil@nimmagadda.net>
 *
 * Permission to use, copy, modify, and distribute this software for any
 * purpose with or without fee is hereby granted, provided that the above
 * copyright notice and this permission notice appear in all copies.
 *
 * THE SOFTWARE IS PROVIDED "AS IS" AND THE AUTHOR DISCLAIMS ALL WARRANTIES
 * WITH REGARD TO THIS SOFTWARE INCLUDING ALL IMPLIED WARRANTIES OF
 * MERCHANTABILITY AND FITNESS. IN NO EVENT SHALL THE AUTHOR BE LIABLE FOR
 * ANY SPECIAL, DIRECT, INDIRECT, OR CONSEQUENTIAL DAMAGES OR ANY DAMAGES
 * WHATSOEVER RESULTING FROM LOSS OF USE, DATA OR PROFITS, WHETHER IN AN
 * ACTION OF CONTRACT, NEGLIGENCE OR OTHER TORTIOUS ACTION, ARISING OUT OF
 * OR IN CONNECTION WITH THE USE OR PERFORMANCE OF THIS SOFTWARE.
 */

#include <sys/tree.h>

#include <sha1.h>

#include "imsgev.h"
#include "iobuf.h"
#include "ioev.h"

#define	ARGLEN		40
#define POP3S		0x01
#define	F_DELE		0x01

struct passwd;

enum imsg_type {
	IMSG_AUTH,
	IMSG_MAILDROP_INIT,
	IMSG_MAILDROP_RETR,
	IMSG_MAILDROP_DELE,
	IMSG_MAILDROP_RSET,
	IMSG_MAILDROP_LIST,
	IMSG_MAILDROP_LISTALL,
	IMSG_MAILDROP_UPDATE
};

enum m_type {
	M_MBOX,
	M_MAILDIR
};

struct msg {
	union {
		SIMPLEQ_ENTRY(msg)	q_entry;
		RB_ENTRY(msg)		t_entry;
	}				e;
	char				hash[SHA1_DIGEST_STRING_LENGTH];
	size_t				sz;
	size_t				nlines;
	union {
		long			offset;
		const char		*fname;
	}				u;
	int				flags;
};

struct mdrop {
	union {
		SIMPLEQ_HEAD(, msg)	q_msgs;
		RB_HEAD(msgtree, msg)	t_msgs;
	}				e;
	size_t				nmsgs;
	size_t				sz;
	struct msg			**msgs_index; /* random access to msgs */
	int				fd;
};

struct stats {
	size_t	nmsgs;
	size_t	sz;
};

struct retr_req {
	unsigned int	idx;
	unsigned int	ntop;
	int		top;
};

struct retr_res {
	size_t		nlines;
	long		offset;
	unsigned int	ntop;
	int		top;
};

struct list_req {
	unsigned int	idx;
	int		uidl;
};

struct list_res {
	unsigned int	idx;
	union {
		size_t	sz;
		char	hash[SHA1_DIGEST_STRING_LENGTH];
	}		u;
	int		uidl;
};

struct m_backend {
	int (*init)(struct mdrop *, size_t *, size_t *);
	int (*retr)(struct mdrop *, unsigned int, size_t *, long *);
	int (*update)(struct mdrop *);
};

struct auth_req {
	char	user[ARGLEN];
	char	pass[ARGLEN];
};

struct listener {
	struct sockaddr_storage	ss;
	struct event		ev;
	struct event		pause;
	int			flags;
	int			sock;
};

enum state {
	AUTH,
	TRANSACTION,
	UPDATE
};

struct session {
	SPLAY_ENTRY(session)	entry;
	struct imsgev		iev_maildrop;
	struct iobuf		iobuf;
	struct io		io;
	char			user[ARGLEN];
	char			pass[ARGLEN];
	size_t			m_sz;
	size_t			nmsgs;
	struct listener		*l;
	uint32_t		id;
	int			sock;
	int			flags;
	enum state		state;
};

/* pop3e.c */
<<<<<<< HEAD
pid_t pop3_main(int [2], int, struct passwd *);
=======
void pop3_main(int [2], struct passwd *);
>>>>>>> e1d168cf

/* session.c */
void session_init(struct listener *, int);
void session_close(struct session *, int);
void session_reply(struct session *, char *, ...);
void session_set_state(struct session *, enum state);
void session_imsgev_init(struct session *, int);
SPLAY_HEAD(session_tree, session);
int session_cmp(struct session *, struct session *);
SPLAY_PROTOTYPE(session_tree, session, entry, session_cmp);

/* maildrop.c */
pid_t maildrop_init(uint32_t, int [2], struct passwd *, int, const char *);

/* util.c */
void set_nonblocking(int);
void log_init(int);
void logit(int, const char *, ...);
void vlog(int, const char *, va_list);
void fatal(const char *);
void fatalx(const char *);
void *xcalloc(size_t, size_t, const char *);
void iobuf_xfqueue(struct iobuf *, const char *, const char *, ...);
void iobuf_xqueue(struct iobuf *, const char *, const void *, size_t);
int imsgev_xcompose(struct imsgev *, u_int16_t, u_int32_t,
    uint32_t, int, void *, u_int16_t, const char *);
int get_index(struct session *, const char *, unsigned int *);
void log_connect(uint32_t, struct sockaddr_storage *, socklen_t);<|MERGE_RESOLUTION|>--- conflicted
+++ resolved
@@ -144,11 +144,7 @@
 };
 
 /* pop3e.c */
-<<<<<<< HEAD
-pid_t pop3_main(int [2], int, struct passwd *);
-=======
-void pop3_main(int [2], struct passwd *);
->>>>>>> e1d168cf
+void pop3_main(int [2], int, struct passwd *);
 
 /* session.c */
 void session_init(struct listener *, int);
