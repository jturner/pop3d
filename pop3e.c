--- conflicted
+++ resolved
@@ -47,13 +47,8 @@
 struct imsgev		iev_pop3d;
 void			*ssl_ctx;
 
-<<<<<<< HEAD
-pid_t
+void
 pop3_main(int pair[2], int afamily, struct passwd *pw)
-=======
-void
-pop3_main(int pair[2], struct passwd *pw)
->>>>>>> e1d168cf
 {
 	extern struct session_tree	sessions;
 	struct event			ev_sigint, ev_sigterm;
